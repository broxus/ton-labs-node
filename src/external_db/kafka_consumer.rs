--- conflicted
+++ resolved
@@ -33,10 +33,11 @@
     }
 
     pub async fn run_attempt(&self) -> Result<()> {
+
         log::trace!("Creating consumer...");
 
         let mut  config = rdkafka::config::ClientConfig::new();
-            config.set("group.id", &self.config.group_id)
+        config.set("group.id", &self.config.group_id)
             .set("bootstrap.servers", &self.config.brokers)
             .set("enable.partition.eof", "false")
             .set("session.timeout.ms", &self.config.session_timeout_ms.to_string())
@@ -60,7 +61,6 @@
                 None => (config.create()?)
             };
 
-
         log::trace!("Subscribing...");
         consumer.subscribe(&[&self.config.topic])?;
 
@@ -69,15 +69,10 @@
         while let Some(borrowed_message) = message_stream.next().await {
             let borrowed_message = borrowed_message?;
             let message_descr = format!("topic: {}, partition: {}, offset: {}",
-                borrowed_message.topic(), borrowed_message.partition(), borrowed_message.offset());
+                                        borrowed_message.topic(), borrowed_message.partition(), borrowed_message.offset());
             let now = std::time::Instant::now();
             if let Some(payload) = rdkafka::Message::payload(&borrowed_message) {
                 log::trace!("Processing record, {:?}", payload);
-<<<<<<< HEAD
-
-                let count = self.engine.redirect_external_message(&payload).await?;
-                log::trace!("count number of nodes to broadcast to: {}", count);
-=======
                 match self.engine.redirect_external_message(&payload).await {
                     Ok(count) => log::trace!("count number of nodes to broadcast to: {}", count),
                     Err(e) => log::error!(
@@ -85,7 +80,6 @@
                         borrowed_message.topic(), borrowed_message.partition(), borrowed_message.offset(), e
                     ),
                 };
->>>>>>> 6ae90d2e
             } else {
                 log::warn!("Record with empty payload, {}", message_descr);
             }
